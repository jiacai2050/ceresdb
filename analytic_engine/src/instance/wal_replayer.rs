// Copyright 2023 The CeresDB Authors
//
// Licensed under the Apache License, Version 2.0 (the "License");
// you may not use this file except in compliance with the License.
// You may obtain a copy of the License at
//
//     http://www.apache.org/licenses/LICENSE-2.0
//
// Unless required by applicable law or agreed to in writing, software
// distributed under the License is distributed on an "AS IS" BASIS,
// WITHOUT WARRANTIES OR CONDITIONS OF ANY KIND, either express or implied.
// See the License for the specific language governing permissions and
// limitations under the License.

//! Wal replayer

use std::{
    collections::{HashMap, VecDeque},
    fmt::Display,
    ops::Range,
};

use async_trait::async_trait;
use common_types::{schema::IndexInWriterSchema, table::ShardId};
use generic_error::BoxError;
use lazy_static::lazy_static;
use logger::{debug, error, info, trace, warn};
use prometheus::{exponential_buckets, register_histogram, Histogram};
use snafu::ResultExt;
use table_engine::table::TableId;
use tokio::sync::MutexGuard;
use wal::{
    log_batch::LogEntry,
    manager::{
        ReadBoundary, ReadContext, ReadRequest, RegionId, ScanContext, ScanRequest, WalManagerRef,
    },
};

use crate::{
    instance::{
        self,
        engine::{Error, ReplayWalWithCause, Result},
        flush_compaction::{Flusher, TableFlushOptions},
        serial_executor::TableOpSerialExecutor,
        write::MemTableWriter,
    },
    payload::{ReadPayload, WalDecoder},
    table::data::TableDataRef,
};

// Metrics of wal replayer
lazy_static! {
    static ref PULL_LOGS_DURATION_HISTOGRAM: Histogram = register_histogram!(
        "wal_replay_pull_logs_duration",
        "Histogram for pull logs duration in wal replay in seconds",
        exponential_buckets(0.01, 2.0, 13).unwrap()
    )
    .unwrap();
    static ref APPLY_LOGS_DURATION_HISTOGRAM: Histogram = register_histogram!(
        "wal_replay_apply_logs_duration",
        "Histogram for apply logs duration in wal replay in seconds",
        exponential_buckets(0.01, 2.0, 13).unwrap()
    )
    .unwrap();
}

/// Wal replayer supporting both table based and region based
// TODO: limit the memory usage in `RegionBased` mode.
pub struct WalReplayer<'a> {
    context: ReplayContext,
    replay: Box<dyn Replay>,
    table_datas: &'a [TableDataRef],
}

impl<'a> WalReplayer<'a> {
    pub fn new(
        table_datas: &'a [TableDataRef],
        shard_id: ShardId,
        wal_manager: WalManagerRef,
        wal_replay_batch_size: usize,
        flusher: Flusher,
        max_retry_flush_limit: usize,
        replay_mode: ReplayMode,
    ) -> Self {
        let context = ReplayContext {
            shard_id,
            wal_manager,
            wal_replay_batch_size,
            flusher,
            max_retry_flush_limit,
        };

        let replay = Self::build_replay(replay_mode);

        Self {
            replay,
            context,
            table_datas,
        }
    }

    fn build_replay(mode: ReplayMode) -> Box<dyn Replay> {
        info!("Replay wal in mode:{mode:?}");

        match mode {
            ReplayMode::RegionBased => Box::new(RegionBasedReplay),
            ReplayMode::TableBased => Box::new(TableBasedReplay),
        }
    }

    /// Replay tables and return the failed tables and the causes.
    pub async fn replay(&mut self) -> Result<FailedTables> {
        // Build replay action according to mode.
        info!(
            "Replay wal logs begin, context:{}, tables:{:?}",
            self.context, self.table_datas
        );
        let result = self.replay.run(&self.context, self.table_datas).await;
        info!(
            "Replay wal logs finish, context:{}, tables:{:?}",
            self.context, self.table_datas,
        );

        result
    }
}

pub struct ReplayContext {
    pub shard_id: ShardId,
    pub wal_manager: WalManagerRef,
    pub wal_replay_batch_size: usize,
    pub flusher: Flusher,
    pub max_retry_flush_limit: usize,
}

impl Display for ReplayContext {
    fn fmt(&self, f: &mut std::fmt::Formatter<'_>) -> std::fmt::Result {
        f.debug_struct("ReplayContext")
            .field("shard_id", &self.shard_id)
            .field("replay_batch_size", &self.wal_replay_batch_size)
            .field("max_retry_flush_limit", &self.max_retry_flush_limit)
            .finish()
    }
}

#[derive(Debug, Clone, Copy)]
pub enum ReplayMode {
    RegionBased,
    TableBased,
}

pub type FailedTables = HashMap<TableId, Error>;

/// Replay action, the abstract of different replay strategies
#[async_trait]
trait Replay: Send + Sync + 'static {
    async fn run(
        &self,
        context: &ReplayContext,
        table_datas: &[TableDataRef],
    ) -> Result<FailedTables>;
}

/// Table based wal replay
struct TableBasedReplay;

#[async_trait]
impl Replay for TableBasedReplay {
    async fn run(
        &self,
        context: &ReplayContext,
        table_datas: &[TableDataRef],
    ) -> Result<FailedTables> {
        debug!("Replay wal logs on table mode, context:{context}, tables:{table_datas:?}",);

        let mut faileds = HashMap::new();
        let read_ctx = ReadContext {
            batch_size: context.wal_replay_batch_size,
            ..Default::default()
        };
        for table_data in table_datas {
            let table_id = table_data.id;
            if let Err(e) = Self::recover_table_logs(context, table_data, &read_ctx).await {
                faileds.insert(table_id, e);
            }
        }

        Ok(faileds)
    }
}

impl TableBasedReplay {
    async fn recover_table_logs(
        context: &ReplayContext,
        table_data: &TableDataRef,
        read_ctx: &ReadContext,
    ) -> Result<()> {
        let table_location = table_data.table_location();
        let wal_location =
            instance::create_wal_location(table_location.id, table_location.shard_info);
        let read_req = ReadRequest {
            location: wal_location,
            start: ReadBoundary::Excluded(table_data.current_version().flushed_sequence()),
            end: ReadBoundary::Max,
        };

        // Read all wal of current table.
        let mut log_iter = context
            .wal_manager
            .read_batch(read_ctx, &read_req)
            .await
            .box_err()
            .context(ReplayWalWithCause { msg: None })?;

        let mut serial_exec = table_data.serial_exec.lock().await;
        let mut log_entry_buf = VecDeque::with_capacity(context.wal_replay_batch_size);
        loop {
            // fetch entries to log_entry_buf
            let _timer = PULL_LOGS_DURATION_HISTOGRAM.start_timer();
            let decoder = WalDecoder;
            log_entry_buf = log_iter
                .next_log_entries(decoder, log_entry_buf)
                .await
                .box_err()
                .context(ReplayWalWithCause { msg: None })?;

            if log_entry_buf.is_empty() {
                break;
            }

            // Replay all log entries of current table
            let _timer = APPLY_LOGS_DURATION_HISTOGRAM.start_timer();
            replay_table_log_entries(
                &context.flusher,
                context.max_retry_flush_limit,
                &mut serial_exec,
                table_data,
                log_entry_buf.iter(),
            )
            .await?;
        }

        Ok(())
    }
}

/// Region based wal replay
struct RegionBasedReplay;

#[async_trait]
impl Replay for RegionBasedReplay {
    async fn run(
        &self,
        context: &ReplayContext,
        table_datas: &[TableDataRef],
    ) -> Result<FailedTables> {
        debug!("Replay wal logs on region mode, context:{context}, tables:{table_datas:?}",);

        // Init all table results to be oks, and modify to errs when failed to replay.
        let mut faileds = FailedTables::new();
        let scan_ctx = ScanContext {
            batch_size: context.wal_replay_batch_size,
            ..Default::default()
        };

        Self::replay_region_logs(context, table_datas, &scan_ctx, &mut faileds).await?;

        Ok(faileds)
    }
}

impl RegionBasedReplay {
    /// Replay logs in same region.
    ///
    /// Steps:
    /// + Scan all logs of region.
    /// + Split logs according to table ids.
    /// + Replay logs to recover data of tables.
    async fn replay_region_logs(
        context: &ReplayContext,
        table_datas: &[TableDataRef],
        scan_ctx: &ScanContext,
        faileds: &mut FailedTables,
    ) -> Result<()> {
        // Scan all wal logs of current shard.
        let scan_req = ScanRequest {
            region_id: context.shard_id as RegionId,
        };

        let mut log_iter = context
            .wal_manager
            .scan(scan_ctx, &scan_req)
            .await
            .box_err()
            .context(ReplayWalWithCause { msg: None })?;
        let mut log_entry_buf = VecDeque::with_capacity(context.wal_replay_batch_size);

        // Lock all related tables.
        let mut serial_exec_ctxs = HashMap::with_capacity(table_datas.len());
        for table_data in table_datas {
            let serial_exec = table_data.serial_exec.lock().await;
            let serial_exec_ctx = SerialExecContext {
                table_data: table_data.clone(),
                serial_exec,
            };
            serial_exec_ctxs.insert(table_data.id, serial_exec_ctx);
        }

        // Split and replay logs.
        loop {
            let _timer = PULL_LOGS_DURATION_HISTOGRAM.start_timer();
            let decoder = WalDecoder;
            log_entry_buf = log_iter
                .next_log_entries(decoder, log_entry_buf)
                .await
                .box_err()
                .context(ReplayWalWithCause { msg: None })?;

            if log_entry_buf.is_empty() {
                break;
            }

            let _timer = APPLY_LOGS_DURATION_HISTOGRAM.start_timer();
            Self::replay_single_batch(context, &log_entry_buf, &mut serial_exec_ctxs, faileds)
                .await?;
        }

        Ok(())
    }

    async fn replay_single_batch(
        context: &ReplayContext,
        log_batch: &VecDeque<LogEntry<ReadPayload>>,
        serial_exec_ctxs: &mut HashMap<TableId, SerialExecContext<'_>>,
        faileds: &mut FailedTables,
    ) -> Result<()> {
        let mut table_batches = Vec::new();
        // TODO: No `group_by` method in `VecDeque`, so implement it manually here...
        Self::split_log_batch_by_table(log_batch, &mut table_batches);

        // TODO: Replay logs of different tables in parallel.
        for table_batch in table_batches {
            // Some tables may have failed in previous replay, ignore them.
            if faileds.contains_key(&table_batch.table_id) {
                continue;
            }

            // Replay all log entries of current table.
            // Some tables may have been moved to other shards or dropped, ignore such logs.
            if let Some(ctx) = serial_exec_ctxs.get_mut(&table_batch.table_id) {
                let result = replay_table_log_entries(
                    &context.flusher,
                    context.max_retry_flush_limit,
                    &mut ctx.serial_exec,
                    &ctx.table_data,
                    log_batch.range(table_batch.range),
                )
                .await;

                // If occur error, mark this table as failed and store the cause.
                if let Err(e) = result {
                    faileds.insert(table_batch.table_id, e);
                }
            }
        }

        Ok(())
    }

    fn split_log_batch_by_table<P>(
        log_batch: &VecDeque<LogEntry<P>>,
        table_batches: &mut Vec<TableBatch>,
    ) {
        table_batches.clear();

        if log_batch.is_empty() {
            return;
        }

        // Split log batch by table id, for example:
        // input batch:
        //  |1|1|2|2|2|3|3|3|3|
        //
        // output batches:
        //  |1|1|, |2|2|2|, |3|3|3|3|
        let mut start_log_idx = 0usize;
        let mut curr_log_idx = 0usize;
        let mut start_table_id = log_batch.get(start_log_idx).unwrap().table_id;
        loop {
            let time_to_break = curr_log_idx == log_batch.len();
            let found_end_idx = if time_to_break {
                true
            } else {
                let current_table_id = log_batch.get(curr_log_idx).unwrap().table_id;
                current_table_id != start_table_id
            };

            if found_end_idx {
                table_batches.push(TableBatch {
                    table_id: TableId::new(start_table_id),
                    range: start_log_idx..curr_log_idx,
                });

                // Step to next start idx.
                start_log_idx = curr_log_idx;
                start_table_id = if time_to_break {
                    // The final round, just set it to max as an invalid flag.
                    u64::MAX
                } else {
                    log_batch.get(start_log_idx).unwrap().table_id
                };
            }

            if time_to_break {
                break;
            }
            curr_log_idx += 1;
        }
    }
}

#[derive(Debug, Eq, PartialEq)]
struct TableBatch {
    table_id: TableId,
    range: Range<usize>,
}

struct SerialExecContext<'a> {
    table_data: TableDataRef,
    serial_exec: MutexGuard<'a, TableOpSerialExecutor>,
}

/// Replay all log entries into memtable and flush if necessary
async fn replay_table_log_entries(
    flusher: &Flusher,
    max_retry_flush_limit: usize,
    serial_exec: &mut TableOpSerialExecutor,
    table_data: &TableDataRef,
    log_entries: impl Iterator<Item = &LogEntry<ReadPayload>>,
) -> Result<()> {
    let flushed_sequence = table_data.current_version().flushed_sequence();
    debug!(
        "Replay table log entries begin, table:{}, table_id:{:?}, last_sequence:{}, flushed_sequence:{flushed_sequence}",
        table_data.name, table_data.id, table_data.last_sequence(),
    );

    for log_entry in log_entries {
        let (sequence, payload) = (log_entry.sequence, &log_entry.payload);

        // Ignore too old logs(sequence <= `flushed_sequence`).
        if sequence <= flushed_sequence {
            continue;
        }

        // Apply logs to memtable.
        match payload {
            ReadPayload::Write { row_group } => {
                trace!(
                    "Instance replay row_group, table:{}, row_group:{:?}",
                    table_data.name,
                    row_group
                );

                // TODO: too strict check here, should be modified to like what in
                // `ColumnSchema::compatible_for_write`.`
                let table_schema_version = table_data.schema_version();
                if table_schema_version != row_group.schema().version() {
                    // Data with old schema should already been flushed, but we avoid panic
                    // here.
                    error!(
                        "Ignore data with mismatch schema version during replaying, \
                        table:{}, \
                        table_id:{:?}, \
                        expect:{}, \
                        actual:{}, \
                        last_sequence:{}, \
                        sequence:{}",
                        table_data.name,
                        table_data.id,
                        table_schema_version,
                        row_group.schema().version(),
                        table_data.last_sequence(),
                        sequence,
                    );

                    continue;
                }

                let index_in_writer =
                    IndexInWriterSchema::for_same_schema(row_group.schema().num_columns());
                let memtable_writer = MemTableWriter::new(table_data.clone(), serial_exec);
                let memtable_write_ret = memtable_writer
                    .write(sequence, &row_group.into(), index_in_writer)
                    .box_err()
                    .context(ReplayWalWithCause {
                        msg: Some(format!(
                            "table_id:{}, table_name:{}, space_id:{}",
                            table_data.space_id, table_data.name, table_data.id
                        )),
                    });
                if let Err(e) = memtable_write_ret {
<<<<<<< HEAD
                    if e.to_string().contains("Memtable key length is too large") {
                        // ignore this error
                        warn!("Write memtable failed, err:{e}");
=======
                    // TODO: find a better way to match this.
                    if e.to_string().contains(crate::memtable::TOO_LARGE_MESSAGE) {
                        // ignore this error
                        warn!("Unable to insert memtable, err:{e}");
>>>>>>> 35a5103a
                    } else {
                        return Err(e);
                    }
                }

                // Flush the table if necessary.
                if table_data.should_flush_table(serial_exec) {
                    let opts = TableFlushOptions {
                        res_sender: None,
                        max_retry_flush_limit,
                    };
                    let flush_scheduler = serial_exec.flush_scheduler();
                    flusher
                        .schedule_flush(flush_scheduler, table_data, opts)
                        .await
                        .box_err()
                        .context(ReplayWalWithCause {
                            msg: Some(format!(
                                "table_id:{}, table_name:{}, space_id:{}",
                                table_data.space_id, table_data.name, table_data.id
                            )),
                        })?;
                }
            }
            ReadPayload::AlterSchema { .. } | ReadPayload::AlterOptions { .. } => {
                // Ignore records except Data.
                //
                // - DDL (AlterSchema and AlterOptions) should be recovered from
                //   Manifest on start.
            }
        }

        table_data.set_last_sequence(sequence);
    }

    debug!(
        "Replay table log entries finish, table:{}, table_id:{:?}, last_sequence:{}, flushed_sequence:{}",
        table_data.name, table_data.id, table_data.last_sequence(), table_data.current_version().flushed_sequence()
    );

    Ok(())
}

#[cfg(test)]
mod tests {
    use std::collections::VecDeque;

    use table_engine::table::TableId;
    use wal::log_batch::LogEntry;

    use crate::instance::wal_replayer::{RegionBasedReplay, TableBatch};

    #[test]
    fn test_split_log_batch_by_table() {
        let test_set = test_set();
        for (test_batch, expected) in test_set {
            check_split_result(&test_batch, &expected);
        }
    }

    fn test_set() -> Vec<(VecDeque<LogEntry<u32>>, Vec<TableBatch>)> {
        let test_log_batch1: VecDeque<LogEntry<u32>> = VecDeque::from([
            LogEntry {
                table_id: 0,
                sequence: 1,
                payload: 0,
            },
            LogEntry {
                table_id: 0,
                sequence: 2,
                payload: 0,
            },
            LogEntry {
                table_id: 0,
                sequence: 3,
                payload: 0,
            },
            LogEntry {
                table_id: 1,
                sequence: 1,
                payload: 0,
            },
            LogEntry {
                table_id: 1,
                sequence: 2,
                payload: 0,
            },
            LogEntry {
                table_id: 2,
                sequence: 1,
                payload: 0,
            },
        ]);
        let expected1 = vec![
            TableBatch {
                table_id: TableId::new(0),
                range: 0..3,
            },
            TableBatch {
                table_id: TableId::new(1),
                range: 3..5,
            },
            TableBatch {
                table_id: TableId::new(2),
                range: 5..6,
            },
        ];

        let test_log_batch2: VecDeque<LogEntry<u32>> = VecDeque::from([LogEntry {
            table_id: 0,
            sequence: 1,
            payload: 0,
        }]);
        let expected2 = vec![TableBatch {
            table_id: TableId::new(0),
            range: 0..1,
        }];

        let test_log_batch3: VecDeque<LogEntry<u32>> = VecDeque::default();
        let expected3 = vec![];

        vec![
            (test_log_batch1, expected1),
            (test_log_batch2, expected2),
            (test_log_batch3, expected3),
        ]
    }

    fn check_split_result(batch: &VecDeque<LogEntry<u32>>, expected: &[TableBatch]) {
        let mut table_batches = Vec::new();
        RegionBasedReplay::split_log_batch_by_table(batch, &mut table_batches);
        assert_eq!(&table_batches, expected);
    }
}<|MERGE_RESOLUTION|>--- conflicted
+++ resolved
@@ -499,16 +499,10 @@
                         )),
                     });
                 if let Err(e) = memtable_write_ret {
-<<<<<<< HEAD
-                    if e.to_string().contains("Memtable key length is too large") {
-                        // ignore this error
-                        warn!("Write memtable failed, err:{e}");
-=======
                     // TODO: find a better way to match this.
                     if e.to_string().contains(crate::memtable::TOO_LARGE_MESSAGE) {
                         // ignore this error
                         warn!("Unable to insert memtable, err:{e}");
->>>>>>> 35a5103a
                     } else {
                         return Err(e);
                     }
