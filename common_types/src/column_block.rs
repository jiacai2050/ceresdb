--- conflicted
+++ resolved
@@ -147,11 +147,7 @@
 pub struct TimestampColumn(TimestampMillisecondArray);
 
 impl TimestampColumn {
-<<<<<<< HEAD
-    pub fn min_max(&self) -> Option<TimeRange> {
-=======
     pub fn time_range(&self) -> Option<TimeRange> {
->>>>>>> 8a3a22e7
         if self.0.is_empty() {
             return None;
         }
